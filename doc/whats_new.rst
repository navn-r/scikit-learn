--- conflicted
+++ resolved
@@ -1,7 +1,5 @@
 .. currentmodule:: sklearn
 
-<<<<<<< HEAD
-=======
 .. _changes_0_10:
 
 0.10
@@ -56,15 +54,11 @@
    - Minor refactoring in :ref:`sgd` module; consolidated 
      dense and sparse predict methods.
 
->>>>>>> 365dadda
 .. _changes_0_9:
 
 0.9
 ===
 
-<<<<<<< HEAD
-TODO
-=======
 scikit-learn 0.9 was released on September 2011, three months after the 0.8
 release and includes the new modules :ref:`manifold`, :ref:`dirichlet_process`
 as well as several new algorithms and documentation improvements.
@@ -94,14 +88,10 @@
 
 
 |center-div| |banner2| |banner1| |banner3| |end-div|
->>>>>>> 365dadda
 
 Changelog
 ---------
 
-<<<<<<< HEAD
-TODO
-=======
    - New :ref:`manifold` module by `Jake Vanderplas`_ and
      `Fabian Pedregosa`_.
 
@@ -180,7 +170,6 @@
    - :ref:`mldata` utilities by Pietro Berkes.
 
    - :ref:`olivetti_faces` by `David Warde-Farley`_.
->>>>>>> 365dadda
 
 
 API changes summary
@@ -223,19 +212,14 @@
     classification and regression tasks or ``X_test`` for unsupervised
     estimators.
 
-<<<<<<< HEAD
-=======
   - ``gamma`` parameter for support vector machine algorithms is set
     to ``1 / n_features`` by default, instead of ``1 / n_samples``.
 
->>>>>>> 365dadda
   - The ``sklearn.hmm`` has been marked as orphaned: it will be removed
     from scikit-learn in version 0.11 unless someone steps up to
     contribute documentation, examples and fix lurking numerical
     stability issues.
 
-<<<<<<< HEAD
-=======
   - ``sklearn.neighbors`` has been made into a submodule.  The two previously
     available estimators, ``NeighborsClassifier`` and ``NeighborsRegressor``
     have been marked as deprecated.  Their functionality has been divided
@@ -260,7 +244,6 @@
     and by default returns the pairwise distance. For the component wise distance,
     set the parameter ``sum_over_features`` to ``False``.
 
->>>>>>> 365dadda
 Backward compatibilty package aliases and other deprecated classes and
 functions will be removed in version 0.11.
 
@@ -268,9 +251,6 @@
 People
 ------
 
-<<<<<<< HEAD
-TODO
-=======
 38 people contributed to this release.
 
    - 387  `Vlad Niculae`_
@@ -309,7 +289,6 @@
    - 1  `Nicolas Pinto`_
    - 1  Thouis (Ray) Jones
    - 1  Tim Sheerman-Chase
->>>>>>> 365dadda
 
 
 .. _changes_0_8:
